--- conflicted
+++ resolved
@@ -17,13 +17,8 @@
   const [selectedRole, setSelectedRole] = useState(null); // 'old_member' or 'new_member'
   const [projects, setProjects] = useState([]);
   const [selectedProject, setSelectedProject] = useState(null); // Stores project_id and name
-<<<<<<< HEAD
   const [newProjectName, setNewProjectName] = useState("");
   const [newProjectDescription, setNewProjectDescription] = useState("");
-=======
-  const [newProjectName, setNewProjectName] = useState('');
-  const [newProjectDescription, setNewProjectDescription] = '';
->>>>>>> fe7f74ac
   const [qaType, setQaType] = useState(null); // 'project_qa' or 'document_qa'
   const [currentView, setCurrentView] = useState("role_selection"); // 'role_selection', 'project_selection', 'qa_selection', 'project_qa', 'document_qa', 'new_member_qa'
   const [errorMessage, setErrorMessage] = useState("");
@@ -854,6 +849,7 @@
                 {msg.role === "human" ? "You" : "AI"}
               </p>
               <p className="text-gray-800">{msg.content}</p>
+
               {msg.sources && msg.sources.length > 0 && (
                 <div className="mt-2 text-xs text-gray-600 border-t border-gray-300 pt-2">
                   <p className="font-semibold mb-1">Sources:</p>
